--- conflicted
+++ resolved
@@ -5,15 +5,9 @@
 from pydantic import BaseModel
 
 from ..deps import get_auth_user
-<<<<<<< HEAD
-from ....core import llm_service
-from app.models import User
-from ....watermarks import get_watermark_algorithm, WATERMARK_ALGORITHMS
-=======
 from ....models.llm import llm_service
 from ....dbModels.user import User
 from ....watermarks import get_watermark_algorithm, WATERMARK_ALGORITHMS, LogitsWatermark
->>>>>>> 3f072c62
 
 router = APIRouter()
 
