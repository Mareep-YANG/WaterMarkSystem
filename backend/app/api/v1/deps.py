from typing import Optional

from fastapi import (
	Depends,
	FastAPI,
	HTTPException,
	Security,
	status
)
from fastapi.security import (
	APIKeyHeader,
	OAuth2PasswordBearer
)
from jose import jwt, JWTError
from tortoise.contrib.fastapi import register_tortoise
from tortoise.exceptions import DoesNotExist

from ...core import cfg, TORTOISE_ORM
<<<<<<< HEAD
from app.models import APIKey, User
=======
from ...dbModels.user import APIKey, User
>>>>>>> 3f072c62

oauth2_scheme = OAuth2PasswordBearer(
	tokenUrl=f"{cfg.API_V1}/auth/login"
)
api_key_header = APIKeyHeader(
	name="X-API-Key",
	auto_error=False
)


async def get_current_user(
	token: str = Depends(oauth2_scheme)
) -> User:
	"""
	获取当前用户
	"""
	credentials_exception = HTTPException(
		status_code=status.HTTP_401_UNAUTHORIZED,
		detail="Could not validate credentials",
		headers={"WWW-Authenticate": "Bearer"},
	)
	try:
		payload = jwt.decode(
			token, cfg.JWT_SECRET_KEY,
			algorithms=[cfg.ALGORITHM]
		)
		user_id: str = payload.get("sub")
		if user_id is None:
			raise credentials_exception
	except JWTError:
		raise credentials_exception
	
	try:
		user = await User.get(id=user_id)
	except DoesNotExist:
		raise credentials_exception
	return user


async def validate_api_key(
	api_key: Optional[str] = Security(api_key_header)
) -> Optional[User]:
	"""
	验证API密钥
	"""
	if not api_key:
		return None
	
	try:
		api_key_record = await APIKey.get(
			key_value=api_key,
			is_active=True
		)
		user = await User.get(id=api_key_record.user_id)
		if not user.is_active:
			raise HTTPException(
				status_code=status.HTTP_401_UNAUTHORIZED,
				detail="Invalid API key"
			)
	except DoesNotExist:
		raise HTTPException(
			status_code=status.HTTP_401_UNAUTHORIZED,
			detail="Invalid API key"
		)
	
	return user


async def get_auth_user(
	current_user: Optional[User] = Depends(get_current_user),
	api_key_user: Optional[User] = Depends(validate_api_key)
) -> User:
	"""
	获取认证用户（支持JWT或API密钥）
	"""
	if current_user:
		return current_user
	if api_key_user:
		return api_key_user
	raise HTTPException(
		status_code=status.HTTP_401_UNAUTHORIZED,
		detail="Authentication required"
	)


def get_current_active_user(
	current_user: User = Depends(get_auth_user)
):
	if not current_user.is_active:
		raise HTTPException(
			status_code=400,
			detail="Inactive user"
		)
	return current_user


def init_db(app: FastAPI):
	register_tortoise(
		app=app,
		config=TORTOISE_ORM,
		# generate_schemas=True,  # 若db为空，自动创建表（生产环境勿开）
		add_exception_handlers=True  # 生产环境勿开，会泄露调试信息
	)<|MERGE_RESOLUTION|>--- conflicted
+++ resolved
@@ -16,11 +16,7 @@
 from tortoise.exceptions import DoesNotExist
 
 from ...core import cfg, TORTOISE_ORM
-<<<<<<< HEAD
-from app.models import APIKey, User
-=======
 from ...dbModels.user import APIKey, User
->>>>>>> 3f072c62
 
 oauth2_scheme = OAuth2PasswordBearer(
 	tokenUrl=f"{cfg.API_V1}/auth/login"
